package azurerm

import (
	"fmt"
	"net/http"
	"testing"

	"github.com/Azure/azure-sdk-for-go/services/network/mgmt/2018-08-01/network"
	"github.com/hashicorp/terraform/helper/acctest"
	"github.com/hashicorp/terraform/helper/resource"
	"github.com/hashicorp/terraform/terraform"
)

func TestResourceAzureRMLoadBalancerPrivateIpAddressAllocation_validation(t *testing.T) {
	cases := []struct {
		Value    string
		ErrCount int
	}{
		{
			Value:    "Random",
			ErrCount: 1,
		},
		{
			Value:    "Static",
			ErrCount: 0,
		},
		{
			Value:    "Dynamic",
			ErrCount: 0,
		},
		{
			Value:    "STATIC",
			ErrCount: 0,
		},
		{
			Value:    "static",
			ErrCount: 0,
		},
	}

	for _, tc := range cases {
		_, errors := validateLoadBalancerPrivateIpAddressAllocation(tc.Value, "azurerm_lb")

		if len(errors) != tc.ErrCount {
			t.Fatalf("Expected the Azure RM Load Balancer private_ip_address_allocation to trigger a validation error")
		}
	}
}

func TestAccAzureRMLoadBalancer_basic(t *testing.T) {
	var lb network.LoadBalancer
	ri := acctest.RandInt()

	resource.ParallelTest(t, resource.TestCase{
		PreCheck:     func() { testAccPreCheck(t) },
		Providers:    testAccProviders,
		CheckDestroy: testCheckAzureRMLoadBalancerDestroy,
		Steps: []resource.TestStep{
			{
				Config: testAccAzureRMLoadBalancer_basic(ri, testLocation()),
				Check: resource.ComposeTestCheckFunc(
					testCheckAzureRMLoadBalancerExists("azurerm_lb.test", &lb),
				),
			},
			{
				ResourceName:      "azurerm_lb.test",
				ImportState:       true,
				ImportStateVerify: true,
			},
		},
	})
}

func TestAccAzureRMLoadBalancer_standard(t *testing.T) {
	var lb network.LoadBalancer
	ri := acctest.RandInt()

	resource.ParallelTest(t, resource.TestCase{
		PreCheck:     func() { testAccPreCheck(t) },
		Providers:    testAccProviders,
		CheckDestroy: testCheckAzureRMLoadBalancerDestroy,
		Steps: []resource.TestStep{
			{
				Config: testAccAzureRMLoadBalancer_standard(ri, testLocation()),
				Check: resource.ComposeTestCheckFunc(
					testCheckAzureRMLoadBalancerExists("azurerm_lb.test", &lb),
				),
			},
			{
				ResourceName:      "azurerm_lb.test",
				ImportState:       true,
				ImportStateVerify: true,
			},
		},
	})
}

func TestAccAzureRMLoadBalancer_frontEndConfig(t *testing.T) {
	var lb network.LoadBalancer
	resourceName := "azurerm_lb.test"
	ri := acctest.RandInt()
	location := testLocation()

	resource.ParallelTest(t, resource.TestCase{
		PreCheck:     func() { testAccPreCheck(t) },
		Providers:    testAccProviders,
		CheckDestroy: testCheckAzureRMLoadBalancerDestroy,
		Steps: []resource.TestStep{
			{
				Config: testAccAzureRMLoadBalancer_frontEndConfig(ri, location),
				Check: resource.ComposeTestCheckFunc(
					testCheckAzureRMLoadBalancerExists(resourceName, &lb),
					resource.TestCheckResourceAttr(resourceName, "frontend_ip_configuration.#", "2"),
				),
			},
			{
				ResourceName:      resourceName,
				ImportState:       true,
				ImportStateVerify: true,
			},
			{
				Config: testAccAzureRMLoadBalancer_frontEndConfigRemovalWithIP(ri, location),
				Check: resource.ComposeTestCheckFunc(
					testCheckAzureRMLoadBalancerExists(resourceName, &lb),
					resource.TestCheckResourceAttr(resourceName, "frontend_ip_configuration.#", "1"),
				),
			},
			{
				Config: testAccAzureRMLoadBalancer_frontEndConfigRemoval(ri, location),
				Check: resource.ComposeTestCheckFunc(
					testCheckAzureRMLoadBalancerExists(resourceName, &lb),
					resource.TestCheckResourceAttr(resourceName, "frontend_ip_configuration.#", "1"),
				),
			},
		},
	})
}

func TestAccAzureRMLoadBalancer_tags(t *testing.T) {
	var lb network.LoadBalancer
	resourceName := "azurerm_lb.test"
	ri := acctest.RandInt()
	location := testLocation()

	resource.ParallelTest(t, resource.TestCase{
		PreCheck:     func() { testAccPreCheck(t) },
		Providers:    testAccProviders,
		CheckDestroy: testCheckAzureRMLoadBalancerDestroy,
		Steps: []resource.TestStep{
			{
				Config: testAccAzureRMLoadBalancer_basic(ri, location),
				Check: resource.ComposeTestCheckFunc(
					testCheckAzureRMLoadBalancerExists(resourceName, &lb),
					resource.TestCheckResourceAttr(resourceName, "tags.%", "2"),
					resource.TestCheckResourceAttr(resourceName, "tags.Environment", "production"),
					resource.TestCheckResourceAttr(resourceName, "tags.Purpose", "AcceptanceTests"),
				),
			},
			{
				Config: testAccAzureRMLoadBalancer_updatedTags(ri, location),
				Check: resource.ComposeTestCheckFunc(
					testCheckAzureRMLoadBalancerExists(resourceName, &lb),
					resource.TestCheckResourceAttr(resourceName, "tags.%", "1"),
					resource.TestCheckResourceAttr(resourceName, "tags.Purpose", "AcceptanceTests"),
				),
			},
		},
	})
}

func TestAccAzureRMLoadBalancer_emptyPrivateIP(t *testing.T) {
	resourceName := "azurerm_lb.test"
	var lb network.LoadBalancer
	ri := acctest.RandInt()

	resource.ParallelTest(t, resource.TestCase{
		PreCheck:     func() { testAccPreCheck(t) },
		Providers:    testAccProviders,
		CheckDestroy: testCheckAzureRMLoadBalancerDestroy,
		Steps: []resource.TestStep{
			{
				Config: testAccAzureRMLoadBalancer_emptyIPAddress(ri, testLocation()),
				Check: resource.ComposeTestCheckFunc(
					testCheckAzureRMLoadBalancerExists(resourceName, &lb),
					resource.TestCheckResourceAttrSet(resourceName, "frontend_ip_configuration.0.private_ip_address"),
				),
			},
		},
	})
}

func testCheckAzureRMLoadBalancerExists(resourceName string, lb *network.LoadBalancer) resource.TestCheckFunc {
	return func(s *terraform.State) error {
		rs, ok := s.RootModule().Resources[resourceName]
		if !ok {
			return fmt.Errorf("Not found: %s", resourceName)
		}

		loadBalancerName := rs.Primary.Attributes["name"]
		resourceGroup, hasResourceGroup := rs.Primary.Attributes["resource_group_name"]
		if !hasResourceGroup {
			return fmt.Errorf("Bad: no resource group found in state for loadbalancer: %s", loadBalancerName)
		}

		client := testAccProvider.Meta().(*ArmClient).loadBalancerClient
		ctx := testAccProvider.Meta().(*ArmClient).StopContext

		resp, err := client.Get(ctx, resourceGroup, loadBalancerName, "")
		if err != nil {
			if resp.StatusCode == http.StatusNotFound {
				return fmt.Errorf("Bad: Load Balancer %q (resource group: %q) does not exist", loadBalancerName, resourceGroup)
			}

			return fmt.Errorf("Bad: Get on loadBalancerClient: %+v", err)
		}

		*lb = resp

		return nil
	}
}

func testCheckAzureRMLoadBalancerDestroy(s *terraform.State) error {
	client := testAccProvider.Meta().(*ArmClient).loadBalancerClient
	ctx := testAccProvider.Meta().(*ArmClient).StopContext

	for _, rs := range s.RootModule().Resources {
		if rs.Type != "azurerm_lb" {
			continue
		}

		name := rs.Primary.Attributes["name"]
		resourceGroup := rs.Primary.Attributes["resource_group_name"]

		resp, err := client.Get(ctx, resourceGroup, name, "")

		if err != nil {
			return nil
		}

		if resp.StatusCode != http.StatusNotFound {
			return fmt.Errorf("LoadBalancer still exists:\n%#v", resp.LoadBalancerPropertiesFormat)
		}
	}

	return nil
}

func testAccAzureRMLoadBalancer_basic(rInt int, location string) string {
	return fmt.Sprintf(`
resource "azurerm_resource_group" "test" {
  name     = "acctestRG-%d"
  location = "%s"
}

resource "azurerm_lb" "test" {
  name                = "arm-test-loadbalancer-%d"
  location            = "${azurerm_resource_group.test.location}"
  resource_group_name = "${azurerm_resource_group.test.name}"

  tags {
    Environment = "production"
    Purpose     = "AcceptanceTests"
  }
}
`, rInt, location, rInt)
}

func testAccAzureRMLoadBalancer_standard(rInt int, location string) string {
	return fmt.Sprintf(`
resource "azurerm_resource_group" "test" {
  name     = "acctestRG-%d"
  location = "%s"
}

resource "azurerm_lb" "test" {
  name                = "acctest-loadbalancer-%d"
  location            = "${azurerm_resource_group.test.location}"
  resource_group_name = "${azurerm_resource_group.test.name}"
  sku                 = "Standard"

  tags {
    Environment = "production"
    Purpose     = "AcceptanceTests"
  }
}
`, rInt, location, rInt)
}

func testAccAzureRMLoadBalancer_updatedTags(rInt int, location string) string {
	return fmt.Sprintf(`
resource "azurerm_resource_group" "test" {
  name     = "acctestRG-%d"
  location = "%s"
}

resource "azurerm_lb" "test" {
  name                = "arm-test-loadbalancer-%d"
  location            = "${azurerm_resource_group.test.location}"
  resource_group_name = "${azurerm_resource_group.test.name}"

  tags {
    Purpose = "AcceptanceTests"
  }
}
`, rInt, location, rInt)
}

func testAccAzureRMLoadBalancer_frontEndConfig(rInt int, location string) string {
	return fmt.Sprintf(`
resource "azurerm_resource_group" "test" {
  name     = "acctestRG-%d"
  location = "%s"
}

resource "azurerm_public_ip" "test" {
<<<<<<< HEAD
    name = "test-ip-%d"
    location = "${azurerm_resource_group.test.location}"
    resource_group_name = "${azurerm_resource_group.test.name}"
    allocation_method = "Static"
}

resource "azurerm_public_ip" "test1" {
    name = "another-test-ip-%d"
    location = "${azurerm_resource_group.test.location}"
    resource_group_name = "${azurerm_resource_group.test.name}"
    allocation_method = "Static"
=======
  name                         = "test-ip-%d"
  location                     = "${azurerm_resource_group.test.location}"
  resource_group_name          = "${azurerm_resource_group.test.name}"
  public_ip_address_allocation = "static"
}

resource "azurerm_public_ip" "test1" {
  name                         = "another-test-ip-%d"
  location                     = "${azurerm_resource_group.test.location}"
  resource_group_name          = "${azurerm_resource_group.test.name}"
  public_ip_address_allocation = "static"
>>>>>>> 4b2bf1b1
}

resource "azurerm_lb" "test" {
  name                = "arm-test-loadbalancer-%d"
  location            = "${azurerm_resource_group.test.location}"
  resource_group_name = "${azurerm_resource_group.test.name}"

  frontend_ip_configuration {
    name                 = "one-%d"
    public_ip_address_id = "${azurerm_public_ip.test.id}"
  }

  frontend_ip_configuration {
    name                 = "two-%d"
    public_ip_address_id = "${azurerm_public_ip.test1.id}"
  }
}
`, rInt, location, rInt, rInt, rInt, rInt, rInt)
}

func testAccAzureRMLoadBalancer_frontEndConfigRemovalWithIP(rInt int, location string) string {
	return fmt.Sprintf(`
resource "azurerm_resource_group" "test" {
  name     = "acctestRG-%d"
  location = "%s"
}

resource "azurerm_public_ip" "test" {
<<<<<<< HEAD
    name = "test-ip-%d"
    location = "${azurerm_resource_group.test.location}"
    resource_group_name = "${azurerm_resource_group.test.name}"
    allocation_method = "Static"
}

resource "azurerm_public_ip" "test1" {
    name = "another-test-ip-%d"
    location = "${azurerm_resource_group.test.location}"
    resource_group_name = "${azurerm_resource_group.test.name}"
    allocation_method = "Static"
=======
  name                         = "test-ip-%d"
  location                     = "${azurerm_resource_group.test.location}"
  resource_group_name          = "${azurerm_resource_group.test.name}"
  public_ip_address_allocation = "static"
}

resource "azurerm_public_ip" "test1" {
  name                         = "another-test-ip-%d"
  location                     = "${azurerm_resource_group.test.location}"
  resource_group_name          = "${azurerm_resource_group.test.name}"
  public_ip_address_allocation = "static"
>>>>>>> 4b2bf1b1
}

resource "azurerm_lb" "test" {
  name                = "arm-test-loadbalancer-%d"
  location            = "${azurerm_resource_group.test.location}"
  resource_group_name = "${azurerm_resource_group.test.name}"

  frontend_ip_configuration {
    name                 = "one-%d"
    public_ip_address_id = "${azurerm_public_ip.test.id}"
  }
}
`, rInt, location, rInt, rInt, rInt, rInt)
}

func testAccAzureRMLoadBalancer_frontEndConfigRemoval(rInt int, location string) string {
	return fmt.Sprintf(`
resource "azurerm_resource_group" "test" {
  name     = "acctestRG-%d"
  location = "%s"
}

resource "azurerm_public_ip" "test" {
<<<<<<< HEAD
    name = "test-ip-%d"
    location = "${azurerm_resource_group.test.location}"
    resource_group_name = "${azurerm_resource_group.test.name}"
    allocation_method = "Static"
=======
  name                         = "test-ip-%d"
  location                     = "${azurerm_resource_group.test.location}"
  resource_group_name          = "${azurerm_resource_group.test.name}"
  public_ip_address_allocation = "static"
>>>>>>> 4b2bf1b1
}

resource "azurerm_lb" "test" {
  name                = "arm-test-loadbalancer-%d"
  location            = "${azurerm_resource_group.test.location}"
  resource_group_name = "${azurerm_resource_group.test.name}"

  frontend_ip_configuration {
    name                 = "one-%d"
    public_ip_address_id = "${azurerm_public_ip.test.id}"
  }
}
`, rInt, location, rInt, rInt, rInt)
}

func testAccAzureRMLoadBalancer_emptyIPAddress(rInt int, location string) string {
	return fmt.Sprintf(`
resource "azurerm_resource_group" "test" {
  name     = "acctestRG-%d"
  location = "%s"
}

resource "azurerm_virtual_network" "test" {
  name                = "acctvn-%d"
  address_space       = ["10.0.0.0/16"]
  location            = "${azurerm_resource_group.test.location}"
  resource_group_name = "${azurerm_resource_group.test.name}"
}

resource "azurerm_subnet" "test" {
  name                 = "acctsub-%d"
  resource_group_name  = "${azurerm_resource_group.test.name}"
  virtual_network_name = "${azurerm_virtual_network.test.name}"
  address_prefix       = "10.0.2.0/24"
}

resource "azurerm_lb" "test" {
  name                = "acctestlb-%d"
  resource_group_name = "${azurerm_resource_group.test.name}"
  location            = "${azurerm_resource_group.test.location}"
  sku                 = "Basic"

  frontend_ip_configuration {
    name                          = "Internal"
    private_ip_address_allocation = "Dynamic"
    private_ip_address            = ""
    subnet_id                     = "${azurerm_subnet.test.id}"
  }
}
`, rInt, location, rInt, rInt, rInt)
}<|MERGE_RESOLUTION|>--- conflicted
+++ resolved
@@ -314,7 +314,6 @@
 }
 
 resource "azurerm_public_ip" "test" {
-<<<<<<< HEAD
     name = "test-ip-%d"
     location = "${azurerm_resource_group.test.location}"
     resource_group_name = "${azurerm_resource_group.test.name}"
@@ -326,19 +325,6 @@
     location = "${azurerm_resource_group.test.location}"
     resource_group_name = "${azurerm_resource_group.test.name}"
     allocation_method = "Static"
-=======
-  name                         = "test-ip-%d"
-  location                     = "${azurerm_resource_group.test.location}"
-  resource_group_name          = "${azurerm_resource_group.test.name}"
-  public_ip_address_allocation = "static"
-}
-
-resource "azurerm_public_ip" "test1" {
-  name                         = "another-test-ip-%d"
-  location                     = "${azurerm_resource_group.test.location}"
-  resource_group_name          = "${azurerm_resource_group.test.name}"
-  public_ip_address_allocation = "static"
->>>>>>> 4b2bf1b1
 }
 
 resource "azurerm_lb" "test" {
@@ -367,7 +353,6 @@
 }
 
 resource "azurerm_public_ip" "test" {
-<<<<<<< HEAD
     name = "test-ip-%d"
     location = "${azurerm_resource_group.test.location}"
     resource_group_name = "${azurerm_resource_group.test.name}"
@@ -379,19 +364,6 @@
     location = "${azurerm_resource_group.test.location}"
     resource_group_name = "${azurerm_resource_group.test.name}"
     allocation_method = "Static"
-=======
-  name                         = "test-ip-%d"
-  location                     = "${azurerm_resource_group.test.location}"
-  resource_group_name          = "${azurerm_resource_group.test.name}"
-  public_ip_address_allocation = "static"
-}
-
-resource "azurerm_public_ip" "test1" {
-  name                         = "another-test-ip-%d"
-  location                     = "${azurerm_resource_group.test.location}"
-  resource_group_name          = "${azurerm_resource_group.test.name}"
-  public_ip_address_allocation = "static"
->>>>>>> 4b2bf1b1
 }
 
 resource "azurerm_lb" "test" {
@@ -415,17 +387,10 @@
 }
 
 resource "azurerm_public_ip" "test" {
-<<<<<<< HEAD
     name = "test-ip-%d"
     location = "${azurerm_resource_group.test.location}"
     resource_group_name = "${azurerm_resource_group.test.name}"
     allocation_method = "Static"
-=======
-  name                         = "test-ip-%d"
-  location                     = "${azurerm_resource_group.test.location}"
-  resource_group_name          = "${azurerm_resource_group.test.name}"
-  public_ip_address_allocation = "static"
->>>>>>> 4b2bf1b1
 }
 
 resource "azurerm_lb" "test" {
